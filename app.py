--- conflicted
+++ resolved
@@ -7,41 +7,9 @@
 
 
 def main():
-<<<<<<< HEAD
     parser = argparse.ArgumentParser(prog='Remuxer', add_help=False)
     parser.add_argument('-s', '--site', required=False, default=None,
                         help="Customize Output based on this sites rules, and general content")
-=======
-    parser = argparse.ArgumentParser()
-    group = parser.add_argument_group("group")
-    group.add_argument('inpath')
-    group.add_argument('outpath', default=os.getcwd())
-
-    mux = parser.add_mutually_exclusive_group()
-    mux.add_argument('-d', '--demux', action='store_true')
-    mux.add_argument('-r', '--remux', action='store_true')
-
-    parser.add_argument('-sl', '--sublang', nargs='*', default=[])
-    parser.add_argument('-al', '--audiolang', nargs='*', default=[])
-    parser.add_argument('-s', '--site', default=None)
-    parser.add_argument('-p', '--sortpref', default="size",
-                        choices=["size", "order"])
-
-    parser.add_argument(
-        '-o', '--ocr', choices=['enabled', 'sublang', 'default', "all", "english"])
-    parser.add_argument(
-        '-v', '--voicerec', choices=['enabled', 'audiolang', 'default', "all", "english"])
-    parser.add_argument('-k', '--keepocr', action='store_true')
-
-    parser.add_argument('-g', '--group', default="Unknown")
-    parser.add_argument('-fm', '--forcemovie',  action='store_true')
-    parser.add_argument('-dc', '--dontconvert',  action='store_true')
-    parser.add_argument('-oa', '--outargs', default="")
-    parser.add_argument('-sp', '--splitplaylist', action='store_true')
-    parser.add_argument('-sn', '--skipnamecheck', action='store_true')
-
-
->>>>>>> 233ec273
     parser.add_argument(
         '--log-level', default='INFO',
         help='logging level')
@@ -85,8 +53,6 @@
 
     args = parser.parse_args()
 
-    args = parser.parse_args()
-
     if args.demux:
         demuxAction.demux(args)
 

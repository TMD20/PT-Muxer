--- conflicted
+++ resolved
@@ -8,7 +8,7 @@
 import pynumparser
 from InquirerPy import inquirer
 import arrow
-
+from guessit import guessit
 
 
 def convertArrow(input, parse):
@@ -29,14 +29,11 @@
     large = large.shift(seconds=+small.second)
     large = large.shift(microseconds=+small.microsecond)
     return large
-<<<<<<< HEAD
-=======
 
 
 def dehumanizeArrow(input):
     now = arrow.utcnow()
     return now.dehumanize(input)
->>>>>>> d926295f
 
 
 def mkdirSafe(target):
@@ -100,13 +97,10 @@
     return inquirer.select(mandatory=True, message=textwrap.dedent(f"\n{message}\n"), choices=items).execute()
 
 
-<<<<<<< HEAD
-=======
 def rawSelectMenu(items, message):
     return inquirer.rawlist(mandatory=True, message=textwrap.dedent(f"\n{message}\n"), choices=items).execute()
 
 
->>>>>>> d926295f
 def multiSelectMenu(items, message):
     return inquirer.checkbox(mandatory=True, message=textwrap.dedent(f"\n{message}\n"), choices=items).execute()
 
@@ -173,9 +167,6 @@
 
     folders = list(filter(lambda x: re.search(
         "^[0-9]+$", os.listdir(x)[0]) == None, folders))
-<<<<<<< HEAD
-    return folders
-=======
     return folders
 
 
@@ -187,5 +178,4 @@
 def cleanString(val):
     import unicodedata
     clean_text = unicodedata.normalize("NFKD", val)
-    return clean_text
->>>>>>> d926295f
+    return clean_text
import os
from pickle import TRUE
import tempfile
from string import Template

from InquirerPy import inquirer

import mediadata.movieData as movieData
import tools.general as utils
import config


def getRemuxConfigs(path):
    demuxList = []
    folders = utils.findMatches(path, "Mux.*")

    if len(demuxList) == 0:
        print("Deep Search of Directory Could Not Find any output.json Files")
        quit()
    demuxList = sorted(demuxList)
    message = \
        """
    Select One or more Files to Remux
    
    These should be either one Movie or one Show
    Batching of Multiple shows or Movies Not supported

    Press Space to add/remove selection
    When Done Press Enter
    """

    return utils.multiSelectMenu(message=message, items=demuxList)


def chapterListParser(chapterList):
    if chapterList == None:
        return
    tempData = tempfile.mkstemp()
    file = tempData[1]

    with open(file, "w") as p:
        for dict in chapterList:
            p.write(dict["time"])
            p.write("\n")
            p.write(dict["name"])
            p.write("\n")
    return tempData


def writeXMLMovie(imdb, tmdb):
    infile = os.path.join(config.root_dir,  f"xml/movie")

    tempData = tempfile.mkstemp()
    outfile = tempData[1]
    result = None
    with open(infile, 'r') as f:
        src = Template(f.read())
        result = src.substitute({"imdb": imdb, "tmdb": tmdb})
    with open(outfile, "w") as p:
        p.writelines(result)
    return tempData


def writeXMLTV(imdb, tmdb, title, year,movieObj, season, episode):
    infile = os.path.join(config.root_dir, f"xml/movie")
    tempData = tempfile.mkstemp()
    outfile = tempData[1]
    result = None
    epIMDB=movieObj.retriveEpisodeIMDB(imdb, season, episode, title, year)
    epCount = movieObj.retriveNumberofEpisodes(season, episode, title, year)

<<<<<<< HEAD
    episodes = movieData.getEpisodes(
        movieData.getByID(imdb), season)
    episodeData = movieData.getEpisodeData(episodes, episode)

    imdbEP = episodeData["imdbID"]

    totalEP = movieData.getTotalEpisodes(episodes)
=======
    


>>>>>>> f1793e13

    with open(infile, 'r') as f:
        src = Template(f.read())
        result = src.substitute(
            {"imdb": imdb, "tmdb": tmdb, "imdbEP": epIMDB, "totalEP": epCount, "Season": season, "Episode": episode})
    with open(outfile, "w") as p:
        p.writelines(result)
    return tempData


def checkMissing(remuxConfig):
    if utils.validateFiles([remuxConfig["Tracks_Details"]["Sub"][x]["file"] for x in remuxConfig["Enabled_Tracks"]["Sub"]]) != None:
        print("At Least one subtitle file is missing\nCheck file key for all enabled subs tracks\nSkipping to Next Item")
        return True
    if utils.validateFiles([remuxConfig["Tracks_Details"]["Audio"][x]["file"] for x in remuxConfig["Enabled_Tracks"]["Audio"]]) != None:
        print("At Least one audio file is missing\nCheck file key for all enabled audio tracks\nSkipping to Next Item")
        return True
    if utils.validateFiles([remuxConfig["Tracks_Details"]["Video"][x]["file"] for x in remuxConfig["Enabled_Tracks"]["Video"]]) != None:
        print("At Least one video file is missing\nCheck file key for all enabled video tracks\nSkipping to Next Item")
        return True
    if len([key for key in remuxConfig["Sources"]]) == 0:
        print("No Sources Found For this item\nSkipping to Next Item")
        return True
    return False<|MERGE_RESOLUTION|>--- conflicted
+++ resolved
@@ -69,19 +69,9 @@
     epIMDB=movieObj.retriveEpisodeIMDB(imdb, season, episode, title, year)
     epCount = movieObj.retriveNumberofEpisodes(season, episode, title, year)
 
-<<<<<<< HEAD
-    episodes = movieData.getEpisodes(
-        movieData.getByID(imdb), season)
-    episodeData = movieData.getEpisodeData(episodes, episode)
-
-    imdbEP = episodeData["imdbID"]
-
-    totalEP = movieData.getTotalEpisodes(episodes)
-=======
     
 
 
->>>>>>> f1793e13
 
     with open(infile, 'r') as f:
         src = Template(f.read())

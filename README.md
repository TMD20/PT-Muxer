--- conflicted
+++ resolved
@@ -3,31 +3,5 @@
 
 https://ptmuxer.gitbook.io/api-docs/
 
-<<<<<<< HEAD
-Most if not all the features of the main branch should be implemented
-
-
-dgDemux Branch 
-* Refactor of code
-* Support for dgdemux
-* added logging
-* added failsafes for clearing program files
-* added native subimage processing
-
-
-
-Still to do
-* Confirm tracks match
-* Test multiple sources
-* Probably revamp remuxer
-    - Thankfully most of the heavy work is done by the demux side
-
-
-
-
-=======
-Check dgdemux branch for upcoming changes 
->>>>>>> 9b555f4d
-
 # Acknowledgement
 https://github.com/werrpy/vdator: For blutopia validation code
